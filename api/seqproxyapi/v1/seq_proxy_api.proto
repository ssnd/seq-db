--- conflicted
+++ resolved
@@ -216,7 +216,6 @@
 }
 
 message FetchRequest {
-<<<<<<< HEAD
   message FieldsFilter {
     // list of fields to include or exclude depending on 'include' flag.
     repeated string fields = 1;
@@ -226,11 +225,8 @@
     // Currently it works only with top-level fields, not with nested.
     bool allow_list = 2;
   }
-  repeated string ids = 1;
+  repeated string ids = 1; // Document ids to fetch.
   FieldsFilter fields_filter = 2;
-=======
-  repeated string ids = 1; // Document ids to fetch.
->>>>>>> e66077fb
 }
 
 message MappingRequest {}
