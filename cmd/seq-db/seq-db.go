--- conflicted
+++ resolved
@@ -110,12 +110,10 @@
 
 	useSeqQLByDefault = kingpin.Flag("use-seq-ql-by-default", "enable seq-ql as default query language").Default("false").Bool()
 
-<<<<<<< HEAD
-	sortDocs = kingpin.Flag("sort-docs", "enable sort docs feature").Default("true").Bool()
-=======
 	asyncSearchesDataDir     = kingpin.Flag("data-dir-async-searches", "data dir that contains async searches, default is subfolder in --data-dir").String()
 	asyncSearchesConcurrency = kingpin.Flag("async-searches-concurrency", "the maximum concurrent async search requests").Int()
->>>>>>> d7fe20ea
+
+	sortDocs = kingpin.Flag("sort-docs", "enable sort docs feature").Default("true").Bool()
 )
 
 const (
