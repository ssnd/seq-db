--- conflicted
+++ resolved
@@ -24,13 +24,6 @@
 	DefaultBulkRequestsLimit   = 32
 	DefaultSearchRequestsLimit = 32
 
-<<<<<<< HEAD
-	DefaultMaxGroupsPerAggregation       = 2_000
-	DefaultMaxFieldTokensPerAggregation  = 1_000_000
-	DefaultMaxAggregatingTIDsPerFraction = 100_000
-	// bulk
-=======
->>>>>>> 33456cae
 	BulkMaxTries = 3
 
 	IngestorMaxInstances = 1024 // should be power of two
