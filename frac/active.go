--- conflicted
+++ resolved
@@ -60,7 +60,6 @@
 	sealed Fraction
 }
 
-<<<<<<< HEAD
 const (
 	systemMID = math.MaxUint64
 	systemRID = math.MaxUint64
@@ -71,17 +70,13 @@
 	RID: systemRID,
 }
 
-func NewActive(baseFileName string, indexWorkers *IndexWorkers, readLimiter *disk.ReadLimiter, docsCache *cache.Cache[[]byte]) *Active {
-=======
 func NewActive(
 	baseFileName string,
-	metaRemove bool,
 	indexWorkers *IndexWorkers,
 	readLimiter *disk.ReadLimiter,
 	docsCache *cache.Cache[[]byte],
 	config Config,
 ) *Active {
->>>>>>> b6a4f94e
 	docsFile, docsStats := openFile(baseFileName + consts.DocsFileSuffix)
 	metaFile, metaStats := openFile(baseFileName + consts.MetaFileSuffix)
 
@@ -277,48 +272,7 @@
 	return f.TokenList.GetAllTokenLIDs().GetLIDs(f.MIDs, f.RIDs)
 }
 
-<<<<<<< HEAD
-func (f *Active) GetTIDsByTokenExpr(ctx context.Context, tk parser.Token, tids []uint32) ([]uint32, error) {
-	res, err := f.TokenList.FindPattern(ctx, tk, tids)
-	return res, err
-}
-
-func (f *Active) GetLIDsFromTIDs(tids []uint32, inv *inverser, _ lids.Counter, minLID, maxLID uint32, order seq.DocsOrder) []node.Node {
-	nodes := make([]node.Node, 0, len(tids))
-	for _, tid := range tids {
-		tlids := f.TokenList.Provide(tid)
-		unmapped := tlids.GetLIDs(f.MIDs, f.RIDs)
-		inverse := inverseLIDs(unmapped, inv, minLID, maxLID)
-		nodes = append(nodes, node.NewStatic(inverse, order.IsReverse()))
-	}
-	return nodes
-}
-
-func inverseLIDs(unmapped []uint32, inv *inverser, minLID, maxLID uint32) []uint32 {
-	result := make([]uint32, 0, len(unmapped))
-	for _, v := range unmapped {
-		// we skip those values that are not in the inverser, because such values appeared after the search query started
-		if val, ok := inv.Inverse(v); ok {
-			if minLID <= uint32(val) && uint32(val) <= maxLID {
-				result = append(result, uint32(val))
-			}
-		}
-	}
-	return result
-}
-
-func (f *Active) GetValByTID(tid uint32) []byte {
-	return f.TokenList.GetValByTID(tid)
-}
-
-func (f *Active) Type() string {
-	return TypeActive
-}
-
 func (f *Active) Release(sealed Fraction, removeMeta bool) error {
-=======
-func (f *Active) Release(sealed Fraction) {
->>>>>>> b6a4f94e
 	f.useLock.Lock()
 	f.sealed = sealed
 	f.useLock.Unlock()
