package frac

import (
	"encoding/binary"
	"fmt"
	"io"
	"os"
	"sync"
	"time"

	"github.com/ozontech/seq-db/bytespool"
	"github.com/ozontech/seq-db/consts"
	"github.com/ozontech/seq-db/disk"
	"github.com/ozontech/seq-db/frac/lids"
	"github.com/ozontech/seq-db/frac/token"
	"github.com/ozontech/seq-db/logger"
	"github.com/ozontech/seq-db/seq"
	"github.com/ozontech/seq-db/util"
	"go.uber.org/zap"
)

type SealParams struct {
	IDsZstdLevel           int
	LIDsZstdLevel          int
	TokenListZstdLevel     int
	DocsPositionsZstdLevel int
	TokenTableZstdLevel    int

	// DocBlocksZstdLevel is the zstd compress level of each document block.
	DocBlocksZstdLevel int
	// DocBlockSize is decompressed payload size of document block.
	DocBlockSize int
}

func seal(f *Active, params SealParams) *os.File {
	logger.Info("sealing fraction", zap.String("fraction", f.BaseFileName))

	start := time.Now()
	info := f.Info()
	if info.To == 0 {
		logger.Panic("sealing of an empty active fraction is not supported")
	}

	f.setInfoSealingTime(uint64(time.Now().UnixMilli()))

<<<<<<< HEAD
	tmpIndexFileName := f.BaseFileName + consts.IndexTmpFileSuffix
	indexFile, err := os.OpenFile(tmpIndexFileName, os.O_TRUNC|os.O_CREATE|os.O_RDWR, 0o776)
	if err != nil {
		logger.Fatal("can't open file", zap.String("file", tmpIndexFileName), zap.Error(err))
	}

	_, err = indexFile.Seek(16, io.SeekStart) // skip 16 bytes for pos and length of registry
=======
	tmpFileName := f.BaseFileName + consts.IndexTmpFileSuffix
	indexFile, err := os.OpenFile(tmpFileName, os.O_TRUNC|os.O_CREATE|os.O_RDWR, 0o776)
>>>>>>> fd32e09b
	if err != nil {
		logger.Fatal("can't seek file", zap.String("file", indexFile.Name()), zap.Error(err))
	}

<<<<<<< HEAD
	tmpSdocsFileName := f.BaseFileName + consts.SortedDocsTmpFileSuffix
	sdocsFile, err := os.OpenFile(tmpSdocsFileName, os.O_RDWR|os.O_CREATE|os.O_TRUNC, 0o776)
	if err != nil {
		logger.Fatal("can't open file", zap.String("file", tmpSdocsFileName), zap.Error(err))
	}

	if err = writeSealedFraction(f, indexFile, sdocsFile, params); err != nil {
		logger.Fatal("can't write sealed fraction", zap.String("fraction", f.BaseFileName), zap.Error(err))
	}

	sdocsFileName := f.BaseFileName + consts.SortedDocsFileSuffix
	if err := os.Rename(tmpSdocsFileName, sdocsFileName); err != nil {
		logger.Fatal("can't rename sdocs file", zap.String("file", tmpSdocsFileName), zap.Error(err))
	}

=======
	_, err = indexFile.Seek(16, io.SeekStart) // skip 16 bytes for pos and length of registry
	if err != nil {
		logger.Fatal("can't seek file", zap.String("file", indexFile.Name()), zap.Error(err))
	}

	if err = writeAllBlocks(f, indexFile, params); err != nil {
		logger.Fatal("can't seek file", zap.String("file", indexFile.Name()), zap.Error(err))
	}

>>>>>>> fd32e09b
	stat, err := indexFile.Stat() // refresh f.info.IndexOnDisk - it will be used later
	if err != nil {
		logger.Fatal("can't stat index file", zap.String("file", indexFile.Name()), zap.Error(err))
	}
	f.setInfoIndexOnDisk(uint64(stat.Size()))

	if err := indexFile.Sync(); err != nil {
		logger.Fatal("can't sync tmp index file", zap.String("file", indexFile.Name()), zap.Error(err))
<<<<<<< HEAD
	}

	if err = indexFile.Close(); err != nil {
		logger.Fatal("can't close file", zap.String("file", indexFile.Name()), zap.Error(err))
=======
>>>>>>> fd32e09b
	}

	f.close(false, "seal")

	newFileName := f.BaseFileName + consts.IndexFileSuffix
	err = os.Rename(tmpIndexFileName, newFileName)
	if err != nil {
		logger.Error("can't rename index file",
			zap.String("old_path", tmpIndexFileName),
			zap.String("new_path", newFileName),
			zap.Error(err),
		)
	}

	logger.Info(
		"fraction sealed",
		zap.String("fraction", newFileName),
		zap.Float64("time_spent_s", util.DurationToUnit(time.Since(start), "s")),
	)
	return indexFile
}

func writeSealedFraction(f *Active, indexFile, sdocsFile *os.File, params SealParams) error {
	var err error
	sortedIDs, oldToNewLIDsIndex := sortSeqIDs(f, f.MIDs.GetVals(), f.RIDs.GetVals())

	logger.Info("sorting docs...")
	bw := getDocBlocksWriter(sdocsFile, params.DocBlockSize, params.DocBlocksZstdLevel)
	defer putDocBlocksWriter(bw)
	if err := writeDocsInOrder(f, sortedIDs, bw); err != nil {
		return fmt.Errorf("writing sorted docs: %s", err)
	}
	if err := sdocsFile.Sync(); err != nil {
		return fmt.Errorf("syncing sorted docs file: %s", err)
	}
	f.sortedDocsFile = sdocsFile

	producer := NewDiskBlocksProducer()
	writer := NewSealedBlockWriter(indexFile)
	{
		logger.Info("sealing frac stats...")
		f.BuildInfoDistribution(sortedIDs)
		fracInfo := f.Info()
		if err := writer.writeInfoBlock(producer.getInfoBlock(fracInfo)); err != nil {
			logger.Error("seal info error", zap.Error(err))
			return err
		}
	}

	var tokenTable token.Table
	{
		logger.Info("sealing tokens...")
		generator := producer.getTokensBlocksGenerator(f.TokenList)
		tokenTable, err = writer.writeTokensBlocks(params.TokenListZstdLevel, generator)
		if err != nil {
			logger.Error("sealing tokens error", zap.Error(err))
			return err
		}
	}

	{
		logger.Info("sealing tokens table...")
		generator := producer.getTokenTableBlocksGenerator(f.TokenList, tokenTable)
		if err := writer.writeTokenTableBlocks(params.TokenTableZstdLevel, generator); err != nil {
			logger.Error("sealing tokens table error", zap.Error(err))
			return err
		}
	}

	{
		logger.Info("writing document positions block...")
		idsLen := f.MIDs.Len()
		generator := producer.getPositionBlock(idsLen, bw.BlockOffsets)
		if err := writer.writePositionsBlock(params.DocsPositionsZstdLevel, generator); err != nil {
			logger.Error("document positions block error", zap.Error(err))
			return err
		}
	}

	var minBlockIDs []seq.ID
	{
		logger.Info("sealing ids...")
		ds := DocsPositions{positions: bw.Positions}
		generator := producer.getIDsBlocksGenerator(sortedIDs, &ds, consts.IDsBlockSize)
		minBlockIDs, err = writer.writeIDsBlocks(params.IDsZstdLevel, generator)
		if err != nil {
			logger.Error("seal ids error", zap.Error(err))
			return err
		}
	}

	var lidsTable *lids.Table
	{
		logger.Info("sealing lids...")
		generator := producer.getLIDsBlockGenerator(f.TokenList, oldToNewLIDsIndex, f.MIDs, f.RIDs, consts.LIDBlockCap)
		lidsTable, err = writer.writeLIDsBlocks(params.LIDsZstdLevel, generator)
		if err != nil {
			logger.Error("seal lids error", zap.Error(err))
			return err
		}
	}

	logger.Info("write registry...")
	if err = writer.WriteRegistryBlock(); err != nil {
		logger.Error("write registry error", zap.Error(err))
		return err
	}

<<<<<<< HEAD
	// these fields actually aren't not used as intended: the data of these three fields will actually be read
	// from disk again in the future on the first attempt to search in fraction (see method Sealed.loadAndRLock())
	// TODO: we need to either remove this data preparation in active fraction sealing or avoid re-reading the data from disk
	f.sealedIDs = &SealedIDs{
		IDBlocksTotal:       0,
		DiskStartBlockIndex: writer.startOfIDsBlockIndex,
		MinBlockIDs:         minBlockIDs,
		IDsTotal:            uint32(len(f.RIDs.GetVals())),
	}
=======
	f.idsTable = createIDsTable(f, writer.startOfIDsBlockIndex, minBlockIDs)
>>>>>>> fd32e09b
	f.lidsTable = lidsTable
	f.tokenTable = tokenTable

	writer.stats.WriteLogs()

	return nil
}

<<<<<<< HEAD
func writeDocsInOrder(f *Active, ids []seq.ID, bw *docBlocksWriter) error {
	// Skip system seq.ID.
	if len(ids) == 0 {
		panic(fmt.Errorf("BUG: ids is empty"))
	}
	if ids[0] != systemSeqID {
		panic(fmt.Errorf("BUG: system ID expected"))
	}
	ids = ids[1:]

	if err := writeDocBlocksInOrder(f, ids, bw); err != nil {
		return err
	}
	return nil
}

func writeDocBlocksInOrder(f *Active, ids []seq.ID, bw *docBlocksWriter) error {
	for _, id := range ids {
		oldPos := f.DocsPositions.Get(id)
		if oldPos == DocPosNotFound {
			panic(fmt.Errorf("BUG: can't find doc position"))
		}

		blockOffsetIndex, offset := oldPos.Unpack()
		blockOffset := f.DocBlocks.vals[blockOffsetIndex]
		docs, err := f.frac.readDocs(blockOffset, []uint64{offset})
		if err != nil {
			return err
		}
		doc := docs[0]
		if err := bw.WriteDoc(id, doc); err != nil {
			return err
		}
	}
	if err := bw.Flush(); err != nil {
		return err
	}
	return nil
}

type docBlocksWriter struct {
	w             *bytespool.Writer
	compressLevel int
	minBlockSize  int

	curBlockIndex      int
	currentBlockOffset uint64

	docs     []byte
	blockBuf []byte

	BlockOffsets []uint64
	Positions    map[seq.ID]DocPos
}

var docBlocksWriterPool = sync.Pool{
	New: func() any {
		return &docBlocksWriter{Positions: make(map[seq.ID]DocPos)}
	},
}

func getDocBlocksWriter(w io.Writer, blockSize, compressLevel int) *docBlocksWriter {
	bw := docBlocksWriterPool.Get().(*docBlocksWriter)

	if blockSize <= 0 {
		blockSize = consts.MB * 4
	}

	bufSize := consts.MB * 32
	if bufSize < blockSize {
		bufSize = blockSize
	}

	*bw = docBlocksWriter{
		w:             bytespool.AcquireWriterSize(w, bufSize),
		compressLevel: compressLevel,
		minBlockSize:  blockSize,

		curBlockIndex:      0,
		currentBlockOffset: 0,

		docs:     bw.docs[:0],
		blockBuf: bw.blockBuf[:0],

		BlockOffsets: bw.BlockOffsets[:0],
		Positions:    bw.Positions,
	}
	clear(bw.Positions)

	return bw
}

func putDocBlocksWriter(bw *docBlocksWriter) {
	err := bytespool.FlushReleaseWriter(bw.w)
	if err != nil {
		panic(fmt.Errorf("BUG: writer must be flushed before releasing blocks writer: %s", err))
	}
	bw.w = nil
	docBlocksWriterPool.Put(bw)
}

func (w *docBlocksWriter) WriteDoc(id seq.ID, doc []byte) error {
	pos := PackDocPos(uint32(w.curBlockIndex), uint64(len(w.docs)))
	w.Positions[id] = pos

	w.docs = binary.LittleEndian.AppendUint32(w.docs, uint32(len(doc)))
	w.docs = append(w.docs, doc...)

	if len(w.docs) > w.minBlockSize {
		if err := w.flushBlock(); err != nil {
			return err
		}
	}

	return nil
}

func (w *docBlocksWriter) flushBlock() error {
	blockLen, err := w.compressWriteBlock()
	if err != nil {
		return err
	}

	w.docs = w.docs[:0]
	w.BlockOffsets = append(w.BlockOffsets, w.currentBlockOffset)
	w.curBlockIndex++
	w.currentBlockOffset += uint64(blockLen)

	return nil
}

func (w *docBlocksWriter) compressWriteBlock() (int, error) {
	w.blockBuf = w.blockBuf[:0]
	w.blockBuf = disk.CompressDocBlock(w.docs, w.blockBuf, w.compressLevel)

	if _, err := w.w.Write(w.blockBuf); err != nil {
		return 0, err
	}

	blockLen := len(w.blockBuf)
	return blockLen, nil
}

func (w *docBlocksWriter) Flush() error {
	if len(w.docs) > 0 {
		if err := w.flushBlock(); err != nil {
			return err
		}
	}
	if err := w.w.Flush(); err != nil {
		return err
	}
	return nil
=======
func createIDsTable(f *Active, startOfIDsBlockIndex uint32, minBlockIDs []seq.ID) IDsTable {
	return IDsTable{
		MinBlockIDs:         minBlockIDs,
		IDsTotal:            f.MIDs.Len(),
		IDBlocksTotal:       f.DocBlocks.Len(),
		DiskStartBlockIndex: startOfIDsBlockIndex,
	}
>>>>>>> fd32e09b
}<|MERGE_RESOLUTION|>--- conflicted
+++ resolved
@@ -43,7 +43,6 @@
 
 	f.setInfoSealingTime(uint64(time.Now().UnixMilli()))
 
-<<<<<<< HEAD
 	tmpIndexFileName := f.BaseFileName + consts.IndexTmpFileSuffix
 	indexFile, err := os.OpenFile(tmpIndexFileName, os.O_TRUNC|os.O_CREATE|os.O_RDWR, 0o776)
 	if err != nil {
@@ -51,16 +50,11 @@
 	}
 
 	_, err = indexFile.Seek(16, io.SeekStart) // skip 16 bytes for pos and length of registry
-=======
-	tmpFileName := f.BaseFileName + consts.IndexTmpFileSuffix
-	indexFile, err := os.OpenFile(tmpFileName, os.O_TRUNC|os.O_CREATE|os.O_RDWR, 0o776)
->>>>>>> fd32e09b
 	if err != nil {
 		logger.Fatal("can't seek file", zap.String("file", indexFile.Name()), zap.Error(err))
 	}
 
-<<<<<<< HEAD
-	tmpSdocsFileName := f.BaseFileName + consts.SortedDocsTmpFileSuffix
+	tmpSdocsFileName := f.BaseFileName + consts.SdocsTmpFileSuffix
 	sdocsFile, err := os.OpenFile(tmpSdocsFileName, os.O_RDWR|os.O_CREATE|os.O_TRUNC, 0o776)
 	if err != nil {
 		logger.Fatal("can't open file", zap.String("file", tmpSdocsFileName), zap.Error(err))
@@ -70,22 +64,11 @@
 		logger.Fatal("can't write sealed fraction", zap.String("fraction", f.BaseFileName), zap.Error(err))
 	}
 
-	sdocsFileName := f.BaseFileName + consts.SortedDocsFileSuffix
+	sdocsFileName := f.BaseFileName + consts.SdocsFileSuffix
 	if err := os.Rename(tmpSdocsFileName, sdocsFileName); err != nil {
 		logger.Fatal("can't rename sdocs file", zap.String("file", tmpSdocsFileName), zap.Error(err))
 	}
 
-=======
-	_, err = indexFile.Seek(16, io.SeekStart) // skip 16 bytes for pos and length of registry
-	if err != nil {
-		logger.Fatal("can't seek file", zap.String("file", indexFile.Name()), zap.Error(err))
-	}
-
-	if err = writeAllBlocks(f, indexFile, params); err != nil {
-		logger.Fatal("can't seek file", zap.String("file", indexFile.Name()), zap.Error(err))
-	}
-
->>>>>>> fd32e09b
 	stat, err := indexFile.Stat() // refresh f.info.IndexOnDisk - it will be used later
 	if err != nil {
 		logger.Fatal("can't stat index file", zap.String("file", indexFile.Name()), zap.Error(err))
@@ -94,13 +77,6 @@
 
 	if err := indexFile.Sync(); err != nil {
 		logger.Fatal("can't sync tmp index file", zap.String("file", indexFile.Name()), zap.Error(err))
-<<<<<<< HEAD
-	}
-
-	if err = indexFile.Close(); err != nil {
-		logger.Fatal("can't close file", zap.String("file", indexFile.Name()), zap.Error(err))
-=======
->>>>>>> fd32e09b
 	}
 
 	f.close(false, "seal")
@@ -137,6 +113,7 @@
 		return fmt.Errorf("syncing sorted docs file: %s", err)
 	}
 	f.sortedDocsFile = sdocsFile
+	f.sortedBlocksOffsets = bw.BlockOffsets
 
 	producer := NewDiskBlocksProducer()
 	writer := NewSealedBlockWriter(indexFile)
@@ -209,19 +186,12 @@
 		return err
 	}
 
-<<<<<<< HEAD
-	// these fields actually aren't not used as intended: the data of these three fields will actually be read
-	// from disk again in the future on the first attempt to search in fraction (see method Sealed.loadAndRLock())
-	// TODO: we need to either remove this data preparation in active fraction sealing or avoid re-reading the data from disk
-	f.sealedIDs = &SealedIDs{
-		IDBlocksTotal:       0,
+	f.idsTable = IDsTable{
+		MinBlockIDs:         minBlockIDs,
+		IDsTotal:            f.MIDs.Len(),
+		IDBlocksTotal:       f.DocBlocks.Len(),
 		DiskStartBlockIndex: writer.startOfIDsBlockIndex,
-		MinBlockIDs:         minBlockIDs,
-		IDsTotal:            uint32(len(f.RIDs.GetVals())),
-	}
-=======
-	f.idsTable = createIDsTable(f, writer.startOfIDsBlockIndex, minBlockIDs)
->>>>>>> fd32e09b
+	}
 	f.lidsTable = lidsTable
 	f.tokenTable = tokenTable
 
@@ -230,7 +200,6 @@
 	return nil
 }
 
-<<<<<<< HEAD
 func writeDocsInOrder(f *Active, ids []seq.ID, bw *docBlocksWriter) error {
 	// Skip system seq.ID.
 	if len(ids) == 0 {
@@ -256,7 +225,7 @@
 
 		blockOffsetIndex, offset := oldPos.Unpack()
 		blockOffset := f.DocBlocks.vals[blockOffsetIndex]
-		docs, err := f.frac.readDocs(blockOffset, []uint64{offset})
+		docs, err := f.docsReader.ReadDocs(blockOffset, []uint64{offset})
 		if err != nil {
 			return err
 		}
@@ -384,13 +353,4 @@
 		return err
 	}
 	return nil
-=======
-func createIDsTable(f *Active, startOfIDsBlockIndex uint32, minBlockIDs []seq.ID) IDsTable {
-	return IDsTable{
-		MinBlockIDs:         minBlockIDs,
-		IDsTotal:            f.MIDs.Len(),
-		IDBlocksTotal:       f.DocBlocks.Len(),
-		DiskStartBlockIndex: startOfIDsBlockIndex,
-	}
->>>>>>> fd32e09b
 }