--- conflicted
+++ resolved
@@ -246,19 +246,11 @@
 
 		blockOffsetIndex, docOffset := oldPos.Unpack()
 		blockOffset := blocks[blockOffsetIndex]
-<<<<<<< HEAD
-		err := docsReader.ReadDocsFunc(blockOffset, []uint64{offset}, func(doc []byte) error {
-			return bw.WriteDoc(id, doc)
-		})
-		if err != nil {
-			return err
-=======
 		err := docsReader.ReadDocsFunc(blockOffset, []uint64{docOffset}, func(doc []byte) error {
 			return bw.WriteDoc(id, doc)
 		})
 		if err != nil {
 			return fmt.Errorf("writing document to block: %s", err)
->>>>>>> 4dc4516a
 		}
 	}
 	if err := bw.Flush(); err != nil {
