package frac

import (
	"context"
	"errors"
	"os"
	"sync"

	"go.uber.org/zap"

	"github.com/ozontech/seq-db/cache"
	"github.com/ozontech/seq-db/consts"
	"github.com/ozontech/seq-db/disk"
	"github.com/ozontech/seq-db/frac/lids"
	"github.com/ozontech/seq-db/frac/token"
	"github.com/ozontech/seq-db/logger"
	"github.com/ozontech/seq-db/metric"
	"github.com/ozontech/seq-db/util"
)

const seqDBMagic = "SEQM"

type Sealed struct {
	frac

	docsFile   *os.File
	docsCache  *cache.Cache[[]byte]
	docsReader *disk.DocsReader

	indexFile   *os.File
	indexCache  *IndexCache
	indexReader *disk.IndexReader

	idsTable      IDsTable
	lidsTable     *lids.Table
	BlocksOffsets []uint64

	loadMu   *sync.RWMutex
	isLoaded bool

	readLimiter *disk.ReadLimiter

	// shit for testing
	PartialSuicideMode PSD
}

type PSD int // emulates hard shutdown on different stages of fraction deletion, used for tests

const (
	Off PSD = iota
	HalfRename
	HalfRemove
)

func NewSealed(
	baseFile string,
	readLimiter *disk.ReadLimiter,
	indexCache *IndexCache,
	docsCache *cache.Cache[[]byte],
	fracInfoCache *Info,
	config Config,
) *Sealed {
	f := &Sealed{
		loadMu: &sync.RWMutex{},

		readLimiter: readLimiter,
		docsCache:   docsCache,
		indexCache:  indexCache,

		frac: frac{
			info:         fracInfoCache,
			BaseFileName: baseFile,
			Config:       config,
		},
		PartialSuicideMode: Off,
	}

	// fast path if fraction-info cache exists AND it has valid index size
	if fracInfoCache != nil && fracInfoCache.IndexOnDisk > 0 {
		return f
	}

	f.openIndex()
	f.info = f.loadHeader()

	return f
}

func (f *Sealed) openIndex() {
	if f.indexReader == nil {
		var err error
		name := f.BaseFileName + consts.IndexFileSuffix
		f.indexFile, err = os.Open(name)
		if err != nil {
			logger.Fatal("can't open index file", zap.String("file", name), zap.Error(err))
		}
		f.indexReader = disk.NewIndexReader(f.readLimiter, f.indexFile, f.indexCache.Registry)
	}
}

func (f *Sealed) openDocs() {
	if f.docsReader == nil {
		var err error
		f.docsFile, err = os.Open(f.BaseFileName + consts.DocsFileSuffix)
		if err != nil {
			if !errors.Is(err, os.ErrNotExist) {
				logger.Fatal("can't open docs file", zap.String("frac", f.BaseFileName), zap.Error(err))
			}
			f.docsFile, err = os.Open(f.BaseFileName + consts.SdocsFileSuffix)
			if err != nil {
				logger.Fatal("can't open sdocs file", zap.String("frac", f.BaseFileName), zap.Error(err))
			}
		}
		f.docsReader = disk.NewDocsReader(f.readLimiter, f.docsFile, f.docsCache)
	}
}

func NewSealedFromActive(a *Active, rl *disk.ReadLimiter, indexFile *os.File, indexCache *IndexCache, docsCache *cache.Cache[[]byte]) *Sealed {
	infoCopy := *a.info
	f := &Sealed{
		idsTable:      a.idsTable,
		lidsTable:     a.lidsTable,
		BlocksOffsets: a.sortedBlocksOffsets,

		docsFile:   a.sortedDocsFile,
		docsCache:  docsCache,
		docsReader: disk.NewDocsReader(rl, a.sortedDocsFile, docsCache),

		indexFile:   indexFile,
		indexCache:  indexCache,
		indexReader: disk.NewIndexReader(rl, indexFile, indexCache.Registry),

		loadMu:   &sync.RWMutex{},
		isLoaded: true,

		readLimiter: rl,

		frac: frac{
			info:         &infoCopy,
<<<<<<< HEAD
			BaseFileName: a.BaseFileName,
=======
			BaseFileName: active.BaseFileName,
			Config:       active.Config,
>>>>>>> b6a4f94e
		},
	}

	// put the token table built during sealing into the cache of the sealed faction
	indexCache.TokenTable.Get(token.CacheKeyTable, func() (token.Table, int) {
		return a.tokenTable, a.tokenTable.Size()
	})

	docsCountK := float64(f.info.DocsTotal) / 1000
	logger.Info("sealed fraction created from active",
		zap.String("frac", f.info.Name()),
		util.ZapMsTsAsESTimeStr("creation_time", f.info.CreationTime),
		zap.String("from", f.info.From.String()),
		zap.String("to", f.info.To.String()),
		util.ZapFloat64WithPrec("docs_k", docsCountK, 1),
	)

	f.info.MetaOnDisk = 0

	return f
}

func (f *Sealed) loadHeader() *Info {
	block, _, err := f.indexReader.ReadIndexBlock(0, nil)
	if err != nil {
		logger.Panic("todo")
	}
	if len(block) < 4 || string(block[:4]) != seqDBMagic {
		logger.Fatal("seq-db index file header corrupted", zap.String("file", f.indexFile.Name()))
	}
	info := &Info{}
	info.Load(block[4:])

	stat, err := f.indexFile.Stat()
	if err != nil {
		logger.Fatal("can't stat index file", zap.String("file", f.indexFile.Name()), zap.Error(err))
	}

	info.MetaOnDisk = 0        // todo: make this correction on sealing
	info.Path = f.BaseFileName // todo: make this correction on sealing
	info.IndexOnDisk = uint64(stat.Size())

	return info
}

func (f *Sealed) load() {
	f.loadMu.Lock()
	defer f.loadMu.Unlock()

	if !f.isLoaded {

		f.openDocs()
		f.openIndex()

		(&Loader{}).Load(f)
		f.isLoaded = true
	}
}

func (f *Sealed) Suicide() {
	f.useLock.Lock()
	f.suicided = true
	f.useLock.Unlock()

	f.close("suicide")

	f.docsCache.Release()
	f.indexCache.Release()

	// make some atomic magic, to be more stable on removing fractions
	oldPath := f.BaseFileName + consts.DocsFileSuffix
	newPath := f.BaseFileName + consts.DocsDelFileSuffix
	if err := os.Rename(oldPath, newPath); err != nil && !errors.Is(err, os.ErrNotExist) {
		logger.Error("can't rename docs file",
			zap.String("old_path", oldPath),
			zap.String("new_path", newPath),
			zap.Error(err),
		)
	}

	oldPath = f.BaseFileName + consts.SdocsFileSuffix
	newPath = f.BaseFileName + consts.SdocsDelFileSuffix
	if err := os.Rename(oldPath, newPath); err != nil && !errors.Is(err, os.ErrNotExist) {
		logger.Error("can't rename sdocs file",
			zap.String("old_path", oldPath),
			zap.String("new_path", newPath),
			zap.Error(err),
		)
	}

	if f.PartialSuicideMode == HalfRename {
		return
	}

	oldPath = f.BaseFileName + consts.IndexFileSuffix
	newPath = f.BaseFileName + consts.IndexDelFileSuffix
	if err := os.Rename(oldPath, newPath); err != nil {
		logger.Error("can't rename index file",
			zap.String("old_path", oldPath),
			zap.String("new_path", newPath),
			zap.Error(err),
		)
	}

	rmPath := f.BaseFileName + consts.DocsDelFileSuffix
	if err := os.Remove(rmPath); err != nil && !errors.Is(err, os.ErrNotExist) {
		logger.Error("can't remove docs file",
			zap.String("file", rmPath),
			zap.Error(err),
		)
	}

	rmPath = f.BaseFileName + consts.SdocsDelFileSuffix
	if err := os.Remove(rmPath); err != nil && !errors.Is(err, os.ErrNotExist) {
		logger.Error("can't remove sdocs file",
			zap.String("file", rmPath),
			zap.Error(err),
		)
	}

	if f.PartialSuicideMode == HalfRemove {
		return
	}

	rmPath = f.BaseFileName + consts.IndexDelFileSuffix
	if err := os.Remove(rmPath); err != nil {
		logger.Error("can't remove index file",
			zap.String("file", rmPath),
			zap.Error(err),
		)
	}
}

func (f *Sealed) close(hint string) {
	f.loadMu.Lock()
	defer f.loadMu.Unlock()

	if !f.isLoaded {
		return
	}

	if f.docsFile != nil { // docs file may not be opened since it's loaded lazily
		if err := f.docsFile.Close(); err != nil {
			logger.Error("can't close docs file", f.closeLogArgs("sealed", hint, err)...)
		}
	}

	if err := f.indexFile.Close(); err != nil {
		logger.Error("can't close index file", f.closeLogArgs("sealed", hint, err)...)
	}
}

func (f *Sealed) String() string {
	return f.toString("sealed")
}

func (f *Sealed) DataProvider(ctx context.Context) (DataProvider, func()) {
	f.useLock.RLock()

	if f.suicided {
		metric.CountersTotal.WithLabelValues("fraction_suicided").Inc()
		f.useLock.RUnlock()
		return EmptyDataProvider{}, func() {}
	}

	defer func() {
		if panicData := recover(); panicData != nil {
			f.useLock.RUnlock()
			panic(panicData)
		}
	}()

	f.load()

	dp := f.createDataProvider(ctx)

	return dp, func() {
		dp.release()
		f.useLock.RUnlock()
	}
}

func (f *Sealed) createDataProvider(ctx context.Context) *sealedDataProvider {
	return &sealedDataProvider{
		ctx:              ctx,
		info:             f.Info(),
		config:           &f.Config,
		docsReader:       f.docsReader,
		blocksOffsets:    f.BlocksOffsets,
		fracVersion:      f.info.BinaryDataVer,
		midCache:         NewUnpackCache(),
		ridCache:         NewUnpackCache(),
		lidsTable:        f.lidsTable,
		idsLoader:        NewIDsLoader(f.indexReader, f.indexCache, f.idsTable),
		lidsLoader:       lids.NewLoader(f.indexReader, f.indexCache.LIDs),
		tokenBlockLoader: token.NewBlockLoader(f.BaseFileName, f.indexReader, f.indexCache.Tokens),
		tokenTableLoader: token.NewTableLoader(f.BaseFileName, f.indexReader, f.indexCache.TokenTable),
	}
}<|MERGE_RESOLUTION|>--- conflicted
+++ resolved
@@ -137,12 +137,8 @@
 
 		frac: frac{
 			info:         &infoCopy,
-<<<<<<< HEAD
 			BaseFileName: a.BaseFileName,
-=======
-			BaseFileName: active.BaseFileName,
-			Config:       active.Config,
->>>>>>> b6a4f94e
+			Config:       a.Config,
 		},
 	}
 
