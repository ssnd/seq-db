package frac

import (
	"bufio"
	"io"
	"os"
	"path/filepath"
	"strconv"
	"testing"

	insaneJSON "github.com/ozontech/insane-json"
	"github.com/stretchr/testify/assert"
	"github.com/ozontech/seq-db/consts"
	"go.uber.org/atomic"

	"github.com/ozontech/seq-db/disk"
	"github.com/ozontech/seq-db/metric"
	"github.com/ozontech/seq-db/seq"
	"github.com/ozontech/seq-db/tests/common"
)

func fillActiveFraction(active *Active) error {
	const muliplier = 10

	docRoot := insaneJSON.Spawn()
	defer insaneJSON.Release(docRoot)

	dp := NewDocProvider()

	file, err := os.Open(filepath.Join(common.TestDataDir, "k8s.logs"))
	if err != nil {
		return err
	}
	defer file.Close()

	for i := 0; i < muliplier; i++ {
		dp.TryReset()

		_, err := file.Seek(0, io.SeekStart)
		if err != nil {
			return err
		}

		scanner := bufio.NewScanner(file)
		for scanner.Scan() {
			doc := scanner.Bytes()
			err := docRoot.DecodeBytes(doc)
			if err != nil {
				return err
			}
			dp.Append(doc, docRoot, seq.SimpleID(0), nil)
		}
		docs, metas := dp.Provide()
		if err := active.Append(docs, metas, atomic.NewUint64(0)); err != nil {
			return err
		}
	}

	return nil
}

func BenchmarkSealing(b *testing.B) {
	b.ResetTimer()
	b.StopTimer()
	b.ReportAllocs()

	dataDir := filepath.Join(b.TempDir(), "BenchmarkSealing")
	common.RecreateDir(dataDir)

	readLimiter := disk.NewReadLimiter(1, metric.StoreBytesRead)

	indexWorkers := NewIndexWorkers(10, 10)

	indexWorkers.Start()
	defer indexWorkers.Stop()

	const minZstdLevel = -5
	defaultSealParams := SealParams{
		IDsZstdLevel:           minZstdLevel,
		LIDsZstdLevel:          minZstdLevel,
		TokenListZstdLevel:     minZstdLevel,
		DocsPositionsZstdLevel: minZstdLevel,
		TokenTableZstdLevel:    minZstdLevel,
		DocBlocksZstdLevel:     minZstdLevel,
		DocBlockSize:           consts.MB * 4,
	}
	for i := 0; i < b.N; i++ {
<<<<<<< HEAD
		active := NewActive(filepath.Join(dataDir, "test_"+strconv.Itoa(i)), indexWorkers, readLimiter, nil)
=======
		active := NewActive(filepath.Join(dataDir, "test_"+strconv.Itoa(i)), true, indexWorkers, readLimiter, nil, Config{})
>>>>>>> b6a4f94e
		err := fillActiveFraction(active)
		assert.NoError(b, err)

		active.WaitWriteIdle()
		active.GetAllDocuments() // emulate search-pre-sorted LIDs

		b.StartTimer()
		_, err = active.Seal(defaultSealParams, readLimiter, nil)
		assert.NoError(b, err)

		b.StopTimer()
	}
}<|MERGE_RESOLUTION|>--- conflicted
+++ resolved
@@ -85,11 +85,7 @@
 		DocBlockSize:           consts.MB * 4,
 	}
 	for i := 0; i < b.N; i++ {
-<<<<<<< HEAD
-		active := NewActive(filepath.Join(dataDir, "test_"+strconv.Itoa(i)), indexWorkers, readLimiter, nil)
-=======
-		active := NewActive(filepath.Join(dataDir, "test_"+strconv.Itoa(i)), true, indexWorkers, readLimiter, nil, Config{})
->>>>>>> b6a4f94e
+		active := NewActive(filepath.Join(dataDir, "test_"+strconv.Itoa(i)), indexWorkers, readLimiter, nil, Config{})
 		err := fillActiveFraction(active)
 		assert.NoError(b, err)
 
