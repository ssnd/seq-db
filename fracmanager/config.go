--- conflicted
+++ resolved
@@ -21,11 +21,8 @@
 	CacheCleanupDelay time.Duration
 	CacheGCDelay      time.Duration
 	SealParams        frac.SealParams
-<<<<<<< HEAD
 	SdocsCacheSize    uint64
-=======
 	Fraction          frac.Config
->>>>>>> b6a4f94e
 }
 
 func FillConfigWithDefault(config *Config) *Config {
