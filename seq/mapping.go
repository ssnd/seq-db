package seq

import (
	"encoding/json"
	"errors"
	"fmt"
	"os"

	"gopkg.in/yaml.v2"
)

const PathDelim = "."

var TestMapping = Mapping{
	"service":  NewSingleType(TokenizerTypeKeyword, "", 0),
	"span_id":  NewSingleType(TokenizerTypeKeyword, "", 0),
	"trace_id": NewSingleType(TokenizerTypeKeyword, "", 0),
	"message": {
		Main: MappingType{TokenizerType: TokenizerTypeText},
		All: []MappingType{
			{Title: "message", TokenizerType: TokenizerTypeText},
			{Title: "message.keyword", TokenizerType: TokenizerTypeKeyword, MaxSize: 18},
		},
	},
	"message.keyword":     NewSingleType(TokenizerTypeKeyword, "message.keyword", 18),
	"text":                NewSingleType(TokenizerTypeText, "", 0),
	"k8s_pod":             NewSingleType(TokenizerTypeKeyword, "", 0),
	"level":               NewSingleType(TokenizerTypeKeyword, "", 0),
	"traceID":             NewSingleType(TokenizerTypeKeyword, "", 0),
	"request_uri":         NewSingleType(TokenizerTypePath, "", 0),
	"tags":                NewSingleType(TokenizerTypeTags, "", 0),
	"process":             NewSingleType(TokenizerTypeObject, "", 0),
	"process.tags":        NewSingleType(TokenizerTypeTags, "", 0),
	"process.serviceName": NewSingleType(TokenizerTypeKeyword, "", 0),
	"tags.sometag":        NewSingleType(TokenizerTypeKeyword, "", 0),
	"request_duration":    NewSingleType(TokenizerTypeKeyword, "", 0),
<<<<<<< HEAD
=======
	"spans":               NewSingleType(TokenizerTypeNested, "", 0),
	"spans.span_id":       NewSingleType(TokenizerTypeKeyword, "", 0),
	"_exists_":            NewSingleType(TokenizerTypeKeyword, "", 0),
>>>>>>> 219b3edd

	"m": NewSingleType(TokenizerTypeKeyword, "", 0),
}

type MappingFieldType string

const (
	FieldTypeText    MappingFieldType = "text"
	FieldTypeKeyword MappingFieldType = "keyword"
	FieldTypePath    MappingFieldType = "path"

	FieldTypeObject MappingFieldType = "object"
	FieldTypeTags   MappingFieldType = "tags"
	FieldTypeNested MappingFieldType = "nested"
)

type MappingTypeIn struct {
	Title string           `yaml:"title"`
	Type  MappingFieldType `yaml:"type"`
	Size  int              `yaml:"size"`
}

type mappingItem struct {
	Types     []MappingTypeIn  `yaml:"types"`
	FieldType MappingFieldType `yaml:"type"`
	FieldName string           `yaml:"name"`
	Mapping   []mappingItem    `yaml:"mapping-list"`
}

type mappingYAML struct {
	Mapping []mappingItem `yaml:"mapping-list"`
}

type MappingType struct {
	Title         string
	TokenizerType TokenizerType
	MaxSize       int
}

type MappingTypes struct {
	// Main - original field, used in "read" requests to get tokenizer type for field from search query
	Main MappingType
	// All - all fields including main one, used in "write" requests to index tokens for each type
	All []MappingType
}

// Mapping - maps fields to tokenizers. For fields with multiple types there must be a key for each type
type Mapping map[string]MappingTypes

type FieldMapping Mapping

func convertMapping(yamlMapping []mappingItem, finalMapping Mapping, path string) error {
	for _, el := range yamlMapping {
		fn := el.FieldName
		if path != "" {
			fn = path + PathDelim + fn
		}

		if len(el.Types) > 0 {
			err := convertMappingWithMultipleTypes(fn, el, finalMapping)
			if err != nil {
				return err
			}
		} else if el.FieldName != "" {
			// support old mapping structure
			if v, ok := NamesToTokenTypes[string(el.FieldType)]; ok {
				finalMapping[fn] = NewSingleType(v, "", 0)
			} else {
				return fmt.Errorf("unknown field type in mapping: %s", el.FieldType)
			}
		} else {
			panic("BUG: no field type in mapping")
		}

		if el.FieldType == FieldTypeObject || el.FieldType == FieldTypeTags || el.FieldType == FieldTypeNested {
			if err := convertMapping(el.Mapping, finalMapping, fn); err != nil {
				return err
			}
		}
	}
	return nil
}

func convertMappingWithMultipleTypes(fn string, el mappingItem, finalMapping Mapping) error {
	types := make([]MappingType, 0, len(el.Types))
	seen := make(map[string]struct{})

	mappingTypes := MappingTypes{}

	for _, t := range el.Types {
		if _, ok := seen[t.Title]; ok {
			if t.Title == "" {
				t.Title = "_empty_"
			}
			return fmt.Errorf("duplicate field title in mapping: %s.%s", fn, t.Title)
		}

		v, ok := NamesToTokenTypes[string(t.Type)]
		if !ok {
			return fmt.Errorf("unknown field type in mapping: %s", t.Type)
		}

		seen[t.Title] = struct{}{}

		title := t.Title
		if title == "" {
			mappingTypes.Main = MappingType{Title: fn, TokenizerType: v, MaxSize: t.Size}
			title = fn
		} else {
			title = fn + PathDelim + t.Title
			finalMapping[title] = NewSingleType(v, title, t.Size)
		}

		types = append(types, MappingType{Title: title, TokenizerType: v, MaxSize: t.Size})
	}

	if mappingTypes.Main.TokenizerType == TokenizerTypeNoop {
		return fmt.Errorf("no main field for: %s", fn)
	}

	mappingTypes.All = types
	finalMapping[fn] = mappingTypes

	return nil
}

func readMapping(mapYAML *mappingYAML, finalMapping Mapping) error {
	if len(mapYAML.Mapping) == 0 {
		return errors.New("invalid mapping provided")
	}

	err := convertMapping(mapYAML.Mapping, finalMapping, "")
	if err != nil {
		return err
	}

	return nil
}

func LoadMapping(file string) (Mapping, error) {
	data, err := os.ReadFile(file)
	if err != nil {
		return nil, err
	}
	mapYAML := &mappingYAML{}
	err = yaml.Unmarshal(data, mapYAML)
	if err != nil {
		return nil, err
	}
	res := Mapping{}
	return res, readMapping(mapYAML, res)
}

type RawMapping struct {
	rawMapping []byte
}

func NewRawMapping(mapping Mapping) *RawMapping {
	return &RawMapping{
		rawMapping: marshalMapping(mapping),
	}
}

func marshalMapping(initialMapping Mapping) []byte {
	convertedMapping := make(map[string]string)
	for k, v := range initialMapping {
		convertedMapping[k] = TokenTypesToNames[v.Main.TokenizerType]
	}
	b, err := json.Marshal(convertedMapping)
	if err != nil {
		panic(fmt.Errorf("BUG: can't marshal mapping: %s", err))
	}
	return b
}

// GetRawMappingBytes returns raw mapping represented as json stored in bytes
func (a *RawMapping) GetRawMappingBytes() []byte {
	return a.rawMapping
}

func NewSingleType(tokenizerType TokenizerType, title string, maxSize int) MappingTypes {
	return MappingTypes{
		Main: MappingType{Title: title, TokenizerType: tokenizerType, MaxSize: maxSize},
		All:  []MappingType{{Title: title, TokenizerType: tokenizerType, MaxSize: maxSize}},
	}
}<|MERGE_RESOLUTION|>--- conflicted
+++ resolved
@@ -34,12 +34,9 @@
 	"process.serviceName": NewSingleType(TokenizerTypeKeyword, "", 0),
 	"tags.sometag":        NewSingleType(TokenizerTypeKeyword, "", 0),
 	"request_duration":    NewSingleType(TokenizerTypeKeyword, "", 0),
-<<<<<<< HEAD
-=======
 	"spans":               NewSingleType(TokenizerTypeNested, "", 0),
 	"spans.span_id":       NewSingleType(TokenizerTypeKeyword, "", 0),
 	"_exists_":            NewSingleType(TokenizerTypeKeyword, "", 0),
->>>>>>> 219b3edd
 
 	"m": NewSingleType(TokenizerTypeKeyword, "", 0),
 }
