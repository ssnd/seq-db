--- conflicted
+++ resolved
@@ -41,6 +41,8 @@
 	LogThreshold          time.Duration
 
 	Aggregation AggregationsConfig
+
+	Async searcher.AsyncSearcherConfig
 }
 
 type BulkConfig struct {
@@ -104,10 +106,21 @@
 	bulkData      bulkData
 	searchData    searchData
 	fetchData     fetchData
-	asyncSearcher *search.AsyncSearcher
-}
-
-func NewGrpcV1(config APIConfig, fracManager *fracmanager.FracManager, searcher *search.WorkerPool, asyncSearcher *search.AsyncSearcher, mappingProvider MappingProvider) *GrpcV1 {
+	asyncSearcher *searcher.AsyncSearcher
+}
+
+func NewGrpcV1(config APIConfig, fracManager *fracmanager.FracManager, mappingProvider MappingProvider) *GrpcV1 {
+	srch := searcher.New(config.Search.WorkersCount, searcher.Conf{
+		AggLimits: searcher.AggLimits{
+			MaxFieldTokens:     config.Search.Aggregation.MaxFieldTokens,
+			MaxGroupTokens:     config.Search.Aggregation.MaxGroupTokens,
+			MaxTIDsPerFraction: config.Search.Aggregation.MaxTIDsPerFraction,
+		},
+		MaxFractionHits:       config.Search.MaxFractionHits,
+		FractionsPerIteration: config.Search.FractionsPerIteration,
+	})
+	asyncSearcher := searcher.MustStartAsync(config.Search.Async, mappingProvider, fracManager, srch)
+
 	g := &GrpcV1{
 		config:          config,
 		fracManager:     fracManager,
@@ -117,19 +130,7 @@
 			writeQueue:  atomic.NewUint64(0),
 		},
 		searchData: searchData{
-<<<<<<< HEAD
-			workerPool: searcher,
-=======
-			searcher: searcher.New(config.Search.WorkersCount, searcher.Conf{
-				AggLimits: searcher.AggLimits{
-					MaxFieldTokens:     config.Search.Aggregation.MaxFieldTokens,
-					MaxGroupTokens:     config.Search.Aggregation.MaxGroupTokens,
-					MaxTIDsPerFraction: config.Search.Aggregation.MaxTIDsPerFraction,
-				},
-				MaxFractionHits:       config.Search.MaxFractionHits,
-				FractionsPerIteration: config.Search.FractionsPerIteration,
-			}),
->>>>>>> 7112dc05
+			searcher: srch,
 		},
 		fetchData: fetchData{
 			docFetcher: fetcher.New(conf.FetchWorkers),
